import argparse
import json
import logging
import time
import warnings

import pytorch_lightning as pl
import torch
from pytorch_lightning.callbacks import ModelCheckpoint

<<<<<<< HEAD
from helper_utils import get_dataloaders
from model import Autoencoder
from parameters import TrainingParameters

SEED = 0

warnings.filterwarnings("ignore")
logger = logging.getLogger("pytorch_lightning")
=======
from src.helper_utils import get_dataloaders
from src.model import Autoencoder
from src.parameters import TrainingParameters

SEED = 0

num_cpus = multiprocessing.cpu_count()
if num_cpus > 6:
    NUM_WORKERS = round(num_cpus / 6)
else:
    NUM_WORKERS = num_cpus
if NUM_WORKERS % 2 != 0:
    NUM_WORKERS -= 1

warnings.filterwarnings("ignore")
logging.getLogger("pytorch_lightning").setLevel(
    logging.WARNING
)  # disable logs from pytorch lightning
>>>>>>> dc514bd8


if __name__ == "__main__":
    parser = argparse.ArgumentParser()
    parser.add_argument("-d", "--data_info", help="path to dataframe of filepaths")
    parser.add_argument("-o", "--output_dir", help="output directory")
    parser.add_argument("-p", "--parameters", help="list of training parameters")
    args = parser.parse_args()
    train_parameters = TrainingParameters(**json.loads(args.parameters))

    if train_parameters.seed:
        seed = train_parameters.seed  # Setting the user-defined seed
    else:
        seed = SEED  # Setting the pre-defined seed
    pl.seed_everything(seed)
    logger.info("Seed: " + str(seed))

    device = (
        torch.device("cuda:0") if torch.cuda.is_available() else torch.device("cpu")
    )
<<<<<<< HEAD
    logger.info("Device:" + str(device))
=======
    print("Device:" + str(device))
>>>>>>> dc514bd8

    if train_parameters.target_width * train_parameters.target_height > 0:
        target_size = (train_parameters.target_width, train_parameters.target_height)
    else:
        target_size = None

<<<<<<< HEAD
    logger.info(f"Number of workers: {train_parameters.num_workers}")
    [train_loader, val_loader], (input_channels, width, height) = get_dataloaders(
        args.data_info,
        train_parameters.batch_size,
        train_parameters.num_workers,
=======
    print("Number of workers: {NUM_WORKERS}")
    [train_loader, val_loader], (input_channels, width, height), tmp = get_dataloaders(
        args.data_info,
        train_parameters.batch_size,
        NUM_WORKERS,
>>>>>>> dc514bd8
        train_parameters.shuffle,
        target_size,
        train_parameters.horz_flip_prob,
        train_parameters.vert_flip_prob,
        train_parameters.brightness,
        train_parameters.contrast,
        train_parameters.saturation,
        train_parameters.hue,
        train_parameters.val_pct,
        train_parameters.augm_invariant,
        train_parameters.log,
    )

    trainer = pl.Trainer(
        default_root_dir=args.output_dir,
        gpus=1 if str(device).startswith("cuda") else 0,
        max_epochs=train_parameters.num_epochs,
        enable_progress_bar=False,
        callbacks=[
            ModelCheckpoint(
                dirpath=args.output_dir,
                save_last=True,
                filename="checkpoint_file",
                save_weights_only=True,
            )
        ],
    )

    model = Autoencoder(
        base_channel_size=train_parameters.base_channel_size,
        depth=train_parameters.depth,
        latent_dim=train_parameters.latent_dim,
        num_input_channels=input_channels,
        optimizer=train_parameters.optimizer,
        criterion=train_parameters.criterion,
        learning_rate=train_parameters.learning_rate,
        step_size=train_parameters.step_size,
        gamma=train_parameters.gamma,
        width=width,
        height=height,
    )
<<<<<<< HEAD
    model.define_save_loss_dir(args.output_dir)

    start = time.time()
    logger.info("epoch,train_loss,val_loss")
    trainer.fit(model, train_loader, val_loader)
    logger.info(f"Training time: {time.time()-start}")
=======

    print("epoch,train_loss,val_loss")
    trainer.fit(model, train_loader, val_loader)
>>>>>>> dc514bd8
<|MERGE_RESOLUTION|>--- conflicted
+++ resolved
@@ -1,51 +1,33 @@
 import argparse
-import json
 import logging
 import time
 import warnings
 
 import pytorch_lightning as pl
 import torch
+import yaml
 from pytorch_lightning.callbacks import ModelCheckpoint
 
-<<<<<<< HEAD
 from helper_utils import get_dataloaders
-from model import Autoencoder
-from parameters import TrainingParameters
+from parameters import IOParameters, TrainingParameters
+from src.model import Autoencoder, Decoder, Encoder  # noqa: F401
 
 SEED = 0
 
 warnings.filterwarnings("ignore")
 logger = logging.getLogger("pytorch_lightning")
-=======
-from src.helper_utils import get_dataloaders
-from src.model import Autoencoder
-from src.parameters import TrainingParameters
-
-SEED = 0
-
-num_cpus = multiprocessing.cpu_count()
-if num_cpus > 6:
-    NUM_WORKERS = round(num_cpus / 6)
-else:
-    NUM_WORKERS = num_cpus
-if NUM_WORKERS % 2 != 0:
-    NUM_WORKERS -= 1
-
-warnings.filterwarnings("ignore")
-logging.getLogger("pytorch_lightning").setLevel(
-    logging.WARNING
-)  # disable logs from pytorch lightning
->>>>>>> dc514bd8
 
 
 if __name__ == "__main__":
     parser = argparse.ArgumentParser()
-    parser.add_argument("-d", "--data_info", help="path to dataframe of filepaths")
-    parser.add_argument("-o", "--output_dir", help="output directory")
-    parser.add_argument("-p", "--parameters", help="list of training parameters")
+    parser.add_argument("yaml_path", type=str, help="path of yaml file for parameters")
     args = parser.parse_args()
-    train_parameters = TrainingParameters(**json.loads(args.parameters))
+
+    with open(args.yaml_path, "r") as file:
+        parameters = yaml.safe_load(file)
+
+    io_parameters = IOParameters.parse_obj(parameters["io_parameters"])
+    train_parameters = TrainingParameters.parse_obj(parameters)
 
     if train_parameters.seed:
         seed = train_parameters.seed  # Setting the user-defined seed
@@ -57,30 +39,20 @@
     device = (
         torch.device("cuda:0") if torch.cuda.is_available() else torch.device("cpu")
     )
-<<<<<<< HEAD
     logger.info("Device:" + str(device))
-=======
-    print("Device:" + str(device))
->>>>>>> dc514bd8
 
     if train_parameters.target_width * train_parameters.target_height > 0:
         target_size = (train_parameters.target_width, train_parameters.target_height)
     else:
         target_size = None
 
-<<<<<<< HEAD
     logger.info(f"Number of workers: {train_parameters.num_workers}")
     [train_loader, val_loader], (input_channels, width, height) = get_dataloaders(
-        args.data_info,
+        io_parameters.data_uris,
+        io_parameters.root_uri,
+        io_parameters.data_type,
         train_parameters.batch_size,
         train_parameters.num_workers,
-=======
-    print("Number of workers: {NUM_WORKERS}")
-    [train_loader, val_loader], (input_channels, width, height), tmp = get_dataloaders(
-        args.data_info,
-        train_parameters.batch_size,
-        NUM_WORKERS,
->>>>>>> dc514bd8
         train_parameters.shuffle,
         target_size,
         train_parameters.horz_flip_prob,
@@ -92,16 +64,20 @@
         train_parameters.val_pct,
         train_parameters.augm_invariant,
         train_parameters.log,
+        api_key=io_parameters.data_tiled_api_key,
+        detector_name=train_parameters.detector_name,
     )
 
+    output_dir = io_parameters.output_dir
+
     trainer = pl.Trainer(
-        default_root_dir=args.output_dir,
+        default_root_dir=output_dir,
         gpus=1 if str(device).startswith("cuda") else 0,
         max_epochs=train_parameters.num_epochs,
         enable_progress_bar=False,
         callbacks=[
             ModelCheckpoint(
-                dirpath=args.output_dir,
+                dirpath=output_dir,
                 save_last=True,
                 filename="checkpoint_file",
                 save_weights_only=True,
@@ -122,15 +98,9 @@
         width=width,
         height=height,
     )
-<<<<<<< HEAD
-    model.define_save_loss_dir(args.output_dir)
+    model.define_save_loss_dir(output_dir)
 
     start = time.time()
     logger.info("epoch,train_loss,val_loss")
     trainer.fit(model, train_loader, val_loader)
-    logger.info(f"Training time: {time.time()-start}")
-=======
-
-    print("epoch,train_loss,val_loss")
-    trainer.fit(model, train_loader, val_loader)
->>>>>>> dc514bd8
+    logger.info(f"Training time: {time.time()-start}")