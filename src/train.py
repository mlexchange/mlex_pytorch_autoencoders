import argparse
import logging
import sys
import time
import warnings
from pathlib import Path

import pytorch_lightning as pl
import torch
import yaml
from dvclive import Live
from dvclive.lightning import DVCLiveLogger
from pytorch_lightning.callbacks import ModelCheckpoint

from dataloaders import get_train_dataloaders
from model import Autoencoder
from parameters import IOParameters, TrainingParameters

<<<<<<< HEAD
import os
import mlflow

SEED = 0
=======
SEED = 42
>>>>>>> 96cd9e20

warnings.filterwarnings("ignore")
logging.basicConfig(
    level=logging.INFO,
    format="%(levelname)s: %(message)s",
    stream=sys.stdout,  # Force all logs to stdout
)
logger = logging.getLogger(__name__)


if __name__ == "__main__":
    parser = argparse.ArgumentParser()
    parser.add_argument("yaml_path", type=str, help="path of yaml file for parameters")
    args = parser.parse_args()

    with open(args.yaml_path, "r") as file:
        parameters = yaml.safe_load(file)

    # Parse parameters
    io_parameters = IOParameters.parse_obj(parameters["io_parameters"])
    train_parameters = TrainingParameters.parse_obj(parameters["model_parameters"])

    # Setup MLflow
    mlflow.set_tracking_uri(io_parameters.mlflow_uri)
    logger.info(f"Setting MLflow tracking uir: {io_parameters.mlflow_uri}")

    mlflow.set_experiment(io_parameters.uid_save)
    logger.info(f"Setting MLflow experiment name: {io_parameters.uid_save}")

    # Start MLflow run
    with mlflow.start_run() as run:
        run_id = run.info.run_id
        print(f"MLflow Run ID: {run_id}")

        # Set seed
        if train_parameters.seed:
            seed = train_parameters.seed
        else:
            seed = SEED
        pl.seed_everything(seed)
        logger.info("Seed: " + str(seed))

        # Set device
        device = (
            torch.device("cuda:0") if torch.cuda.is_available() else torch.device("cpu")
        )
        logger.info("Device:" + str(device))

        # Set target size
        if train_parameters.target_width * train_parameters.target_height > 0:
            target_size = (train_parameters.target_width, train_parameters.target_height)
        else:
            target_size = None

        # Get dataloaders
        logger.info(f"Number of workers: {train_parameters.num_workers}")
        [train_loader, val_loader], (input_channels, width, height) = get_train_dataloaders(
            io_parameters.data_uris,
            io_parameters.root_uri,
            io_parameters.data_type,
            train_parameters.batch_size,
            train_parameters.num_workers,
            train_parameters.shuffle,
            target_size,
            train_parameters.horz_flip_prob,
            train_parameters.vert_flip_prob,
            train_parameters.brightness,
            train_parameters.contrast,
            train_parameters.saturation,
            train_parameters.hue,
            train_parameters.val_pct,
            train_parameters.augm_invariant,
            train_parameters.log,
            data_tiled_api_key=io_parameters.data_tiled_api_key,
            detector_uri=io_parameters.detector_uri,
            detector_source=io_parameters.detector_source,
            detector_tiled_api_key=io_parameters.detector_tiled_api_key,
        )

<<<<<<< HEAD
        # Set up model directory
        model_dir = Path(f"{io_parameters.models_dir}/{io_parameters.uid_save}")
        model_dir.mkdir(parents=True, exist_ok=True)

        # Set up dvclive
        with Live(model_dir, report="html") as live:
            trainer = pl.Trainer(
                default_root_dir=model_dir,
                gpus=1 if str(device).startswith("cuda") else 0,
                max_epochs=train_parameters.num_epochs,
                enable_progress_bar=False,
                profiler=train_parameters.profiler,
                callbacks=[
                    ModelCheckpoint(
                        dirpath=model_dir,
                        save_last=True,
                        filename="checkpoint_file",
                        save_weights_only=True,
                    )
                ],
                logger=DVCLiveLogger(experiment=live),
            )

            # Set up model
            model = Autoencoder(
                base_channel_size=train_parameters.base_channel_size,
                depth=train_parameters.depth,
                latent_dim=train_parameters.latent_dim,
                num_input_channels=input_channels,
                optimizer=train_parameters.optimizer,
                criterion=train_parameters.criterion,
                learning_rate=train_parameters.learning_rate,
                step_size=train_parameters.step_size,
                gamma=train_parameters.gamma,
                width=width,
                height=height,
            )
            model.define_save_loss_dir(model_dir)

            start = time.time()
            logger.info("epoch,train_loss,val_loss")
            trainer.fit(model, train_loader, val_loader)
            logger.info(f"Training time: {time.time()-start}")

            # Save model to MLflow
            mlflow.pytorch.log_model(
                model, 
                "model",
                registered_model_name=io_parameters.uid_save
            )
            logger.info(f"Training complete. Model saved to MLflow with model name: {io_parameters.uid_save}")
=======
        start = time.time()
        trainer.fit(model, train_loader, val_loader)
        logger.info(f"Training time: {time.time()-start}")
>>>>>>> 96cd9e20
<|MERGE_RESOLUTION|>--- conflicted
+++ resolved
@@ -16,14 +16,9 @@
 from model import Autoencoder
 from parameters import IOParameters, TrainingParameters
 
-<<<<<<< HEAD
-import os
 import mlflow
 
-SEED = 0
-=======
 SEED = 42
->>>>>>> 96cd9e20
 
 warnings.filterwarnings("ignore")
 logging.basicConfig(
@@ -103,7 +98,6 @@
             detector_tiled_api_key=io_parameters.detector_tiled_api_key,
         )
 
-<<<<<<< HEAD
         # Set up model directory
         model_dir = Path(f"{io_parameters.models_dir}/{io_parameters.uid_save}")
         model_dir.mkdir(parents=True, exist_ok=True)
@@ -144,7 +138,6 @@
             model.define_save_loss_dir(model_dir)
 
             start = time.time()
-            logger.info("epoch,train_loss,val_loss")
             trainer.fit(model, train_loader, val_loader)
             logger.info(f"Training time: {time.time()-start}")
 
@@ -154,9 +147,4 @@
                 "model",
                 registered_model_name=io_parameters.uid_save
             )
-            logger.info(f"Training complete. Model saved to MLflow with model name: {io_parameters.uid_save}")
-=======
-        start = time.time()
-        trainer.fit(model, train_loader, val_loader)
-        logger.info(f"Training time: {time.time()-start}")
->>>>>>> 96cd9e20
+            logger.info(f"Training complete. Model saved to MLflow with model name: {io_parameters.uid_save}")