--- conflicted
+++ resolved
@@ -1,11 +1,5 @@
 import argparse
-<<<<<<< HEAD
-import json
 import logging
-=======
-import logging
-import multiprocessing
->>>>>>> dc514bd8
 import warnings
 from pathlib import Path
 
@@ -13,48 +7,19 @@
 import numpy as np
 import pandas as pd
 import torch
-<<<<<<< HEAD
+import yaml
 from PIL import Image
 
 from helper_utils import embed_imgs, get_dataloaders
-from model import Autoencoder
-from parameters import InferenceParameters
+from parameters import InferenceParameters, IOParameters
+from src.model import Autoencoder, Decoder, Encoder  # noqa: F401
 
 warnings.filterwarnings("ignore")
 logger = logging.getLogger("pytorch_lightning")
-=======
-import yaml
-from PIL import Image
-
-from src.helper_utils import embed_imgs, get_dataloaders
-from src.model import Autoencoder, Decoder, Encoder  # noqa: F401
-from src.parameters import InferenceParameters, IOParameters
-
-num_cpus = multiprocessing.cpu_count()
-NUM_WORKERS = 0
-
-warnings.filterwarnings("ignore")
-logging.getLogger("pytorch_lightning").setLevel(
-    logging.WARNING
-)  # disable logs from pytorch lightning
->>>>>>> dc514bd8
 
 
 if __name__ == "__main__":
     parser = argparse.ArgumentParser()
-<<<<<<< HEAD
-    parser.add_argument("-d", "--data_info", help="path to dataframe of filepaths")
-    parser.add_argument("-m", "--model_dir", help="input directory")
-    parser.add_argument("-o", "--output_dir", help="output directory")
-    parser.add_argument("-p", "--parameters", help="list of training parameters")
-    args = parser.parse_args()
-    inference_parameters = InferenceParameters(**json.loads(args.parameters))
-
-    device = (
-        torch.device("cuda:0") if torch.cuda.is_available() else torch.device("cpu")
-    )
-    logger.info("Device:" + str(device))
-=======
     parser.add_argument("yaml_path", type=str, help="path of yaml file for parameters")
     args = parser.parse_args()
 
@@ -67,8 +32,7 @@
     device = (
         torch.device("cuda:0") if torch.cuda.is_available() else torch.device("cpu")
     )
-    print("Device:", device)
->>>>>>> dc514bd8
+    logger.info("Device:" + str(device))
 
     if inference_parameters.target_width * inference_parameters.target_height > 0:
         target_size = (
@@ -78,34 +42,17 @@
     else:
         target_size = None
 
-<<<<<<< HEAD
-    inference_loader, (temp_channels, temp_w, temp_h) = get_dataloaders(
-        args.data_info,
-        inference_parameters.batch_size,
-        inference_parameters.num_workers,
-=======
     # Define dataloaders
     inference_loader, (temp_channels, temp_w, temp_h) = get_dataloaders(
         io_parameters.data_uris,
         io_parameters.root_uri,
         io_parameters.data_type,
         inference_parameters.batch_size,
-        NUM_WORKERS,
->>>>>>> dc514bd8
+        inference_parameters.num_workers,
         shuffle=False,
         target_size=target_size,
         log=inference_parameters.log,
         train=False,
-<<<<<<< HEAD
-    )
-
-    model = Autoencoder.load_from_checkpoint(args.model_dir + "/last.ckpt")
-    logger.info("Model loaded")
-
-    # Get latent space representation of inference images and reconstructed images
-    inference_img_embeds, inference_result = embed_imgs(model, inference_loader)
-    logger.info("Inference images embedded")
-=======
         api_key=io_parameters.data_tiled_api_key,
         detector_name=inference_parameters.detector_name,
     )
@@ -114,7 +61,6 @@
 
     # Get latent space representation of inference images and reconstructed images
     inference_img_embeds, inference_result = embed_imgs(model, inference_loader)
->>>>>>> dc514bd8
 
     # Create output directory if it does not exist
     output_dir = Path(f"{io_parameters.output_dir}/{io_parameters.uid_save}")
@@ -123,12 +69,8 @@
     # Save latent space representation of inference images
     df = pd.DataFrame(inference_img_embeds.cpu().detach().numpy())
     df.columns = df.columns.astype(str)
-<<<<<<< HEAD
-    df.to_parquet(f"{args.output_dir}/f_vectors.parquet", engine="pyarrow")
+    df.to_parquet(f"{output_dir}/f_vectors.parquet", engine="pyarrow")
     logger.info("Latent space representation saved")
-=======
-    df.to_parquet(f"{output_dir}/f_vectors.parquet", engine="pyarrow")
->>>>>>> dc514bd8
 
     # Reconstructed images
     inference_result = einops.rearrange(inference_result, "n c x y -> n x y c")
@@ -141,18 +83,10 @@
         colormode = "L"
 
     # Save reconstructed images
-<<<<<<< HEAD
     for indx in range(inference_result.shape[0]):
-=======
-    for indx in range(len(inference_loader)):
->>>>>>> dc514bd8
         im = Image.fromarray(
             (np.squeeze(inference_result[indx]) * 255).astype(np.uint8)
         )
         im = im.convert(colormode)
-<<<<<<< HEAD
-        im.save(f"{args.output_dir}/reconstructed_{indx}.jpg")
-    logger.info("Reconstructed images saved")
-=======
         im.save(f"{output_dir}/reconstructed_{indx}.jpg")
->>>>>>> dc514bd8
+    logger.info("Reconstructed images saved")